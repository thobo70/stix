--- conflicted
+++ resolved
@@ -27,51 +27,6 @@
   jmp main
 
 main:
-<<<<<<< HEAD
-  mov $message, %si
-  call print
-  # Set up the necessary parameters for the BIOS interrupt 0x13 to read sectors from disk
-  mov $0x1000, %bx    # Destination buffer address
-  mov $0x10, %ah      # Function number: Read sectors from disk
-  mov $0x9, %al       # Number of sectors to read
-  mov $0x2, %ch       # Cylinder number
-  mov $0x1, %cl       # Sector number
-  mov $0x0, %dh       # Head number
-  int $0x13           # Call BIOS interrupt 0x13 to read sectors from disk
-  jc disk_error
-  mov $start_message, %si
-  call print
-  jmp far 0x0:$0x1000
-
-disk_error:
-  mov $error_message, %si
-  call print
-  jmp finish
-
-print:
-  push %ax
-  push %bx
-  push %cx
-  push %dx
-  push %si
-
-  mov $0x0E, %ah       # Function number: Print character
-print_loop:
-  lodsb
-
-  cmp $0, %al
-  je print_done
-  int $0x10
-  jmp print_loop
-
-print_done:
-  pop %si
-  pop %dx
-  pop %cx
-  pop %bx
-  pop %ax
-  ret
-=======
   mov %dl, bootdev         # Save boot device from DL register
   cld
 
@@ -87,29 +42,6 @@
 
   call serwait           # Wait for serial port to be ready
   
-finish:
-  cli
-
-  # Send "Shutdown" to port 0x8900, exit bochs (see in bochs unmapped.cc[237])
-  mov $0x8900, %dx
-  movb $'S', %al
-  outb %al, %dx
-  movb $'h', %al
-  outb %al, %dx
-  movb $'u', %al
-  outb %al, %dx
-  movb $'t', %al
-  outb %al, %dx
-  movb $'d', %al
-  outb %al, %dx
-  movb $'o', %al
-  outb %al, %dx
-  movb $'w', %al
-  outb %al, %dx
-  movb $'n', %al
-  outb %al, %dx
->>>>>>> 7fd263ec
-
 finish:
   mov $0x2000, %dx
   mov $0xB004, %ax
@@ -207,15 +139,6 @@
 
 message:
   .asciz "BootSec started ...\n"
-<<<<<<< HEAD
-start_message:
-  .asciz "Start\n"
-sd_str:
-  .asciz "Shutdown"
-error_message:
-  .asciz "Disk read error!"
-=======
->>>>>>> 7fd263ec
 
   # Magic number at the end of the boot sector
   .fill 510-(.-start), 1, 0
